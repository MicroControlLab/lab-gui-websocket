--- conflicted
+++ resolved
@@ -70,13 +70,8 @@
     "extends": ["@commitlint/config-conventional"]
   },
   "devDependencies": {
-<<<<<<< HEAD
-    "@commitlint/cli": "^7.1.2",
     "@commitlint/config-conventional": "^8.0.0",
-=======
     "@commitlint/cli": "^8.0.0",
-    "@commitlint/config-conventional": "^7.1.2",
->>>>>>> 705ad54d
     "@types/jest": "^24.0.0",
     "@types/node": "^12.0.0",
     "colors": "^1.3.2",
